/**
 * Módulo de servicios para interactuar con las bases de datos de concesiones y vehículos.
 * @module dbService
 */
const poolPromise = require('../config/db');
const poolVehiclePromise = require('../config/dbVehicle');
const poolUsersPromise = require('../config/dbUsers');
const sql = require('mssql');
const ExcelJS = require('exceljs');
// Catálogos en memoria
let generoMap = new Map();
let nacionalidadMap = new Map();
let estatusMap = new Map();
let revistaEstatusMap = new Map();
require('dotenv').config();
/**
 * Inicializa los catálogos en memoria (género, nacionalidad, estatus del vehículo) al cargar el módulo.
 * @async
 * @function initializeCatalogs
 * @throws {Error} Si falla la consulta a la base de datos.
 */
async function initializeCatalogs() {
    try {
        const pool = await poolPromise;
        const generoResult = await pool.request().query('SELECT [IdGenero], [Genero] FROM [Catalogo].[Genero]');
        generoMap = new Map(generoResult.recordset.map(item => [item.IdGenero, item.Genero]));

        const nacionalidadResult = await pool.request().query('SELECT [IdNacionalidad], [Nacionalidad] FROM [Catalogo].[Nacionalidad]');
        nacionalidadMap = new Map(nacionalidadResult.recordset.map(item => [item.IdNacionalidad, item.Nacionalidad]));

        const revistaEstatusResult = await pool.request().query('SELECT [IdEstatus], [Estatus] FROM [RevistaVehicular].[Estatus]');
        revistaEstatusMap = new Map(revistaEstatusResult.recordset.map(item => [item.IdEstatus, item.Estatus]));

        const poolVehicle = await poolVehiclePromise;
        const estatusResult = await poolVehicle.request().query('SELECT [IdEstatus], [Estatus] FROM [Vehiculo].[Estatus]');
        estatusMap = new Map(estatusResult.recordset.map(item => [item.IdEstatus, item.Estatus]));
    } catch (err) {
        console.error('Error al inicializar los catálogos:', err.message);
        throw err;
    }
}

// Llamar a initializeCatalogs al cargar el módulo
initializeCatalogs().catch(err => console.error('Fallo al inicializar catálogos:', err));

/**
 * Mapea un ID a su valor descriptivo en un catálogo dado.
 * @function mapCatalogValue
 * @param {number|string} id - El ID a mapear.
 * @param {Map} catalogMap - El mapa de catálogo (generoMap, nacionalidadMap o estatusMap).
 * @returns {string} El valor descriptivo o el ID original si no se encuentra.
 */
function mapCatalogValue(id, catalogMap) {
    return catalogMap.get(parseInt(id)) || id; // Devuelve el valor descriptivo o el ID si no se encuentra
}

/**
 * Obtiene los detalles de una concesión por su ID.
 * @async
 * @function obtenerConcesionPorId
 * @param {number} idConcesion - El ID de la concesión.
 * @returns {Promise<Object>} Objeto con `data` (detalles de la concesión) y `returnValue` (código de retorno).
 * @throws {Error} Si falla la ejecución del procedimiento.
 */
async function obtenerConcesionPorId(idConcesion) {
    try {
        const pool = await poolPromise;
        const request = pool.request();
        request.input('idConcesion', sql.Int, idConcesion);
        const result = await request.execute('ConcesionObtenerPorId');
        return {
            data: result.recordset[0] || null,
            returnValue: result.returnValue
        };
    } catch (err) {
        throw new Error(`Error al ejecutar ConcesionObtenerPorId: ${err.message}`);
    }
}
/**
 * Obtiene los detalles de una concesión por su folio.
 * @async
 * @function obtenerConcesionPorFolio
 * @param {string} folio - El folio de la concesión.
 * @returns {Promise<Object>} Objeto con `data` (detalles de la concesión) y `returnValue` (código de retorno).
 * @throws {Error} Si falla la ejecución del procedimiento.
 */
async function obtenerConcesionPorFolio(folio) {
    try {
        const pool = await poolPromise;
        const request = pool.request();
        request.input('folioConcesion', sql.NVarChar, folio);
        const result = await request.execute('ConcesionObtenerPorFolio');
        return {
            data: result.recordset[0] || null,
            returnValue: result.returnValue
        };
    } catch (err) {
        throw new Error(`Error al ejecutar ConcesionObtenerPorFolio: ${err.message}`);
    }
}


/**
 * Busca concesiones por folio y/o la serie de la placa.
 * @async
 * @function obtenerConcesionPorFolioPlaca
 * @param {string} seriePlaca - La serie de la placa del vehículo.
 * @param {string} folio - El folio de la concesión.
 * @returns {Promise<Object>} Objeto con `data` (lista de concesiones) y `returnValue` (código de retorno).
 * @throws {Error} Si falla la ejecución del procedimiento.
 */
async function obtenerConcesionPorFolioPlaca(seriePlaca, folio) {
    try {
        const pool = await poolPromise;
        const request = pool.request();
        if (seriePlaca) {
            request.input('seriePlaca', sql.NVarChar, seriePlaca);
        } else {
            request.input('seriePlaca', sql.NVarChar, null);
        }
        if (folio) {
            request.input('folio', sql.NVarChar, folio);
        } else {
            request.input('folio', sql.NVarChar, null);
        }
        const result = await request.execute('ConcesionObtenerPorFolioPlaca');
        // Filtrar solo los campos básicos para la tabla
        const filteredData = result.recordset.map(item => ({
            idConcesion: item.IdConcesion,
            folio: item.Folio,
            seriePlaca: item.SeriePlacaActual,
            numeroExpediente: item.NumeroExpediente
        }));
        return {
            data: filteredData.length > 0 ? filteredData : null,
            returnValue: result.returnValue
        };
    } catch (err) {
        throw new Error(`Error al ejecutar ConcesionObtenerPorFolioPlaca: ${err.message}`);
    }
}

/**
 * Busca concesionarios por nombre con paginación.
 * @async
 * @function obtenerConcesionariosPorNombre
 * @param {string} nombre - Nombre del concesionario.
 * @param {string} paterno - Apellido paterno.
 * @param {string} materno - Apellido materno.
 * @param {number} page - Número de página (por defecto 1).
 * @param {number} pageSize - Tamaño de página (por defecto 15).
 * @returns {Promise<Object>} Objeto con `data` (lista de concesionarios), `totalRecords`, `totalPages`, `returnValue`, `page`, y `pageSize`.
 * @throws {Error} Si falla la ejecución del procedimiento.
 */
async function obtenerConcesionariosPorNombre(nombre, paterno, materno, page, pageSize) {
    try {
        const pool = await poolPromise;
        const request = pool.request();
        request.input('nombre', sql.VarChar, nombre || null);
        request.input('paterno', sql.VarChar, paterno || null);
        request.input('materno', sql.VarChar, materno || null);
        request.input('RFC', sql.VarChar, null);

        // Obtener todos los resultados del procedimiento
        const result = await request.execute('ConcesionarioObtenerPorNombreRfc');
        const totalRecords = result.recordset.length;

        // Obtener resultados paginados
        const offset = (page - 1) * pageSize;
        const data = result.recordset
            .sort((a, b) => a.IdConcesionario - b.IdConcesionario)
            .slice(offset, offset + pageSize)
            .map(item => ({
                idConcesionario: item.IdConcesionario,
                tipoPersona: item.TipoPersona === 0 ? 'Física' : item.TipoPersona === 1 ? 'Moral' : item.TipoPersona,
                nombreCompleto: item.NombreConcesionario,
                RFC: item.RFC
            }));

        // Calcular el número total de páginas
        const totalPages = Math.ceil(totalRecords / pageSize);

        return {
            data: data,
            totalRecords: totalRecords,
            totalPages: totalPages,
            returnValue: result.returnValue,
            page: page,
            pageSize: pageSize
        };
    } catch (err) {
        throw new Error(`Error al ejecutar ConcesionarioObtenerPorNombreRfc: ${err.message}`);
    }
}

/**
 * Obtiene las concesiones asociadas a un concesionario o información del concesionario si no tiene concesiones.
 * @async
 * @function obtenerConcesionesPorConcesionario
 * @param {number} idConcesionario - El ID del concesionario.
 * @returns {Promise<Object>} Objeto con `data` (lista de concesiones o datos del concesionario) y `returnValue` (código de retorno).
 * @throws {Error} Si falla la ejecución del procedimiento.
 */
// async function obtenerConcesionesPorConcesionario(idConcesionario) {
//     try {
//         const pool = await poolPromise;
//         const request = pool.request();
//         request.input('idConcesionario', sql.Int, idConcesionario);
//         const result = await request.execute('ConcesionObtenerPorConcesionario');
//         const data = result.recordset.map(item => ({
//             idConcesion: item.IdConcesion,
//             // documento: 'Concesión',
//             folio: item.Folio,
//             seriePlaca: item.SeriePlacaActual || 'SIN PLACA',
//             numeroExpediente: item.NumeroExpediente
//         }));
//         return {
//             data: data,
//             returnValue: result.returnValue
//         };
//     } catch (err) {
//         throw new Error(`Error al ejecutar ConcesionObtenerPorConcesionario: ${err.message}`);
//     }
// }

/**


 * Obtiene las concesiones asociadas a un concesionario o información del concesionario si no tiene concesiones.

 * @async

 * @function obtenerConcesionesPorConcesionario

 * @param {number} idConcesionario - El ID del concesionario.


 * @returns {Promise<Object>} Objeto con `data` (lista de concesiones o datos del concesionario) y `returnValue` (código de retorno).

 * @throws {Error} Si falla la ejecución del procedimiento.

 */

async function obtenerConcesionesPorConcesionario(idConcesionario) {
    try {
        // Validar que idConcesionario sea un número válido
        if (isNaN(idConcesionario) || !Number.isInteger(Number(idConcesionario))) {
            throw new Error('El idConcesionario debe ser un número entero válido');
        }

        const pool = await poolPromise;
        const request = pool.request();
        request.input('idConcesionario', sql.Int, idConcesionario);
        const result = await request.execute('ConcesionObtenerPorConcesionario');
<<<<<<< HEAD
=======

>>>>>>> c33ddbf9
        // Caso 1: Hay concesiones asociadas
        if (result.recordset.length > 0) {
            const data = result.recordset.map(item => ({
                idConcesion: item.IdConcesion,
                folio: item.Folio,
                seriePlaca: item.SeriePlacaActual || 'SIN PLACA',
                numeroExpediente: item.NumeroExpediente
            }));
            return {
                data: data,
                returnValue: result.returnValue
            };
        }
<<<<<<< HEAD
        // Caso 2: No hay concesiones, verificar si el concesionario existe

=======

        // Caso 2: No hay concesiones, verificar si el concesionario existe
>>>>>>> c33ddbf9
        const concesionario = await obtenerConcesionarioPorId(idConcesionario);
        if (!concesionario.data) {
            return {
                status: 404,
                message: 'Concesionario no encontrado'
            };
        }
<<<<<<< HEAD
=======

>>>>>>> c33ddbf9
        // Obtener datos relacionados del concesionario
        const [beneficiarios, direcciones, referencias] = await Promise.all([
            obtenerBeneficiariosPorConcesionario(idConcesionario),
            obtenerDireccionesPorConcesionario(idConcesionario),
            obtenerReferenciasPorConcesionario(idConcesionario)
        ]);

        // Retornar datos del concesionario con código 204
        return {
            status: 204,
            concesionario: {
                data: concesionario.data,
                returnValue: concesionario.returnValue
            },
            beneficiarios: {
                data: beneficiarios.data,
                returnValue: beneficiarios.returnValue
            },
            direcciones: {
                data: direcciones.data,
                returnValue: direcciones.returnValue
            },
            referencias: {
                data: referencias.data,
                returnValue: referencias.returnValue
            }
        };

    } catch (err) {
        throw new Error(`Error al ejecutar obtenerConcesionesPorConcesionario: ${err.message}`);
    }
}


// ------------------------------------------------

/**
 * Busca vehículos por placa, número de serie o número de motor.
 * @async
 * @function obtenerVehiculosPorPlacaNumSerie
 * @param {string} placa - La placa del vehículo.
 * @param {string} numSerie - El número de serie del vehículo.
 * @param {string} numMotor - El número de motor del vehículo.
 * @returns {Promise<Object>} Objeto con `data` (lista de vehículos) y `returnValue` (código de retorno).
 * @throws {Error} Si falla la ejecución del procedimiento.
 */
async function obtenerVehiculosPorPlacaNumSerie(placa, numSerie, numMotor) {
    try {
        const pool = await poolVehiclePromise;
        const request = pool.request();
        request.input('placa', sql.VarChar, placa || null);
        request.input('numSerie', sql.VarChar, numSerie || null);
        request.input('numMotor', sql.VarChar, numMotor || null);

        const result = await request.execute('VehiculoObtenerPorPlacaNumSerie');
        const data = result.recordset.map(item => ({
            IdVehiculo: item.IdVehiculo,
            IdConcesion: item.IdConcesion,
            PlacaAsignada: item.PlacaAsignada,
            SerieNIV: item.SerieNIV,
            Motor: item.Motor,
            Estatus: mapCatalogValue(item.IdEstatus, estatusMap),
            Marca: item.Marca,
            SubMarca: item.SubMarca,
            TipoVehiculo: item.TipoVehiculo,
            PlacaAnterior: item.PlacaAnterior,
            ClaseVehiculo: item.ClaseVehiculo
        }));
        return {
            data: data,
            returnValue: result.returnValue
        };
    } catch (err) {
        throw new Error(`Error al ejecutar VehiculoObtenerPorPlacaNumSerie: ${err.message}`);
    }
}

/**
 * Obtiene el reporte de inspecciones realizadas entre dos fechas, con paginación opcional.
 * @async
 * @function obtenerReporteInspecciones
 * @param {string} fechaInicio - Fecha de inicio del rango (formato: MM/DD/YYYY).
 * @param {string} fechaFin - Fecha de fin del rango (formato: MM/DD/YYYY).
 * @param {number} page - Número de página (entero positivo).
 * @param {number} pageSize - Tamaño de página (número de registros por página).
 * @param {boolean} [allPages=false] - Si es true, devuelve todos los registros sin paginación.
 * @returns {Promise<Object>} Objeto con `data` (lista de inspecciones), `totalRecords`, `totalPages`, y `returnValue`.
 * @throws {Error} Si falla la ejecución del procedimiento.
 */
async function obtenerReporteInspecciones(fechaInicio, fechaFin, page, pageSize, allPages = false) {
    try {
        // Convertir fechas de MM/DD/YYYY a objeto Date
        const parseDate = (dateStr) => {
            const [month, day, year] = dateStr.split('/').map(Number);
            return new Date(year, month - 1, day);
        };
        const startDate = parseDate(fechaInicio);
        const endDate = parseDate(fechaFin);
        endDate.setHours(23, 59, 59, 999); // Incluir todo el día

        if (isNaN(startDate) || isNaN(endDate)) {
            throw new Error('Formato de fecha inválido');
        }

        const pool = await poolPromise;
        const request = pool.request();
        request.input('fechaInspeccionInicio', sql.DateTime, startDate);
        request.input('fechaInspeccionFin', sql.DateTime, endDate);
        const result = await request.execute('RV_ReporteRealizadasUsuario');

        // Función para formatear la fecha al formato DD/MM/YYYY HH:mm
        const formatDate = (date) => {
            const d = new Date(date);
            const month = String(d.getMonth() + 1).padStart(2, '0');
            const day = String(d.getDate()).padStart(2, '0');
            const year = d.getFullYear();
            const hours = String(d.getUTCHours()).padStart(2, '0');
            const minutes = String(d.getMinutes()).padStart(2, '0');
            return `${day}/${month}/${year} ${hours}:${minutes}`;
        };

        // Mapear y ordenar los resultados por FechaInspeccion
        const sortedData = result.recordset
            .map(item => ({
                IdRevistaVehicular: item.IdRevistaVehicular,
                FechaInspeccion: formatDate(item.FechaInspeccion),
                IdConsesion: item.IdConsesion,
                Tramite: item.Tramite,
                Concesionario: item.Propietario,
                Modalidad: item.Modalidad,
                Municipio: item.Municipio,
                Inspector: item.Inspector,
                Observaciones: item.Observaciones,
                _sortDate: new Date(item.FechaInspeccion)
            }))
            .sort((a, b) => a._sortDate - b._sortDate);

        // Calcular paginación
        const totalRecords = sortedData.length;
        const totalPages = allPages ? 1 : Math.ceil(totalRecords / pageSize);
        const data = allPages
            ? sortedData.map(({ _sortDate, ...item }) => item) // Todos los registros
            : sortedData
                .slice((page - 1) * pageSize, (page - 1) * pageSize + pageSize)
                .map(({ _sortDate, ...item }) => item); // Paginado

        return {
            data,
            page: allPages ? 1 : page,
            totalRecords,
            totalPages,
            returnValue: result.returnValue
        };
    } catch (err) {
        throw new Error(`Error al ejecutar RV_ReporteRealizadasUsuario: ${err.message}`);
    }
}
/**
 * Genera el reporte en el formato solicitado.
 * @async
 * @function generarReporte
 * @param {Object} req - Objeto de solicitud.
 * @param {Object} res - Objeto de respuesta.
 * @param {File} [req.file] - Archivo del logo (opcional para POST).
 * @returns {void}
 */
async function generarReporte(req, res) {
    const { fechaInicio, fechaFin, page = '1', format, allPages = 'false' } = req.query;
<<<<<<< HEAD
    console.log("recine", req.query)
=======
    //console.log("recine",req.query)
>>>>>>> c33ddbf9
    // console.log('Parámetros recibidos:', { fechaInicio, fechaFin, page, format, allPages });

    // Permitir fechas en formato DD/MM/YYYY o YYYY-MM-DD
    const isDDMMYYYY = /^\d{2}\/\d{2}\/\d{4}$/.test(fechaInicio) && /^\d{2}\/\d{2}\/\d{4}$/.test(fechaFin);
    const isYYYYMMDD = /^\d{4}-\d{2}-\d{2}$/.test(fechaInicio) && /^\d{4}-\d{2}-\d{2}$/.test(fechaFin);

    if (!fechaInicio || !fechaFin) {
        console.log('Error: Faltan fechas');
        return res.status(400).json({ error: 'Se requieren fechaInicio y fechaFin' });
    }

    if (!isDDMMYYYY && !isYYYYMMDD) {
        console.log('Error: Formato de fecha inválido');
        return res.status(400).json({ error: 'Las fechas deben estar en formato DD/MM/YYYY o YYYY-MM-DD' });
    }

    const pageNumber = parseInt(page, 10);
    if (isNaN(pageNumber) || pageNumber < 1) {
        console.log('Error: page inválido');
        return res.status(400).json({ error: 'El parámetro page debe ser un entero positivo' });
    }

    if (!['json', 'excel', 'pdf'].includes(format)) {
        console.log('Error: Formato inválido');
        return res.status(400).json({ error: 'Formato inválido. Use json, excel o pdf' });
    }

    const exportAllPages = allPages.toLowerCase() === 'true';

    // Convertir fechas a MM/DD/YYYY para la función interna
    function toMMDDYYYY(dateStr) {
        if (/^\d{2}\/\d{2}\/\d{4}$/.test(dateStr)) {
            // DD/MM/YYYY -> MM/DD/YYYY
            const [day, month, year] = dateStr.split('/');
            return `${month}/${day}/${year}`;
        }
        if (/^\d{4}-\d{2}-\d{2}$/.test(dateStr)) {
            // YYYY-MM-DD -> MM/DD/YYYY
            const [year, month, day] = dateStr.split('-');
            return `${month}/${day}/${year}`;
        }
        return dateStr;
    }
    const fechaInicioConverted = toMMDDYYYY(fechaInicio);
    const fechaFinConverted = toMMDDYYYY(fechaFin);

    //console.log('Fechas convertidas:', { fechaInicioConverted, fechaFinConverted });

    const pageSize = 20;
    let result;
    try {
        result = await obtenerReporteInspecciones(
            fechaInicioConverted,
            fechaFinConverted,
            pageNumber,
            pageSize,
            exportAllPages && format !== 'json'
        );
    } catch (err) {
        console.error('Error en obtenerReporteInspecciones:', err);
        return res.status(500).json({ error: 'Error interno al obtener el reporte' });
    }

    if (!result.data || result.data.length === 0) {
        console.log('No se encontraron inspecciones');
        return res.status(404).json({
            message: 'No se encontraron inspecciones',
            totalRecords: 0,
            totalPages: 0,
            returnValue: result.returnValue
        });
    }

    const headers = [
        'ID Revista', 'Fecha Inspección', 'ID Concesión', 'Trámite', 'Concesionario',
        'Modalidad', 'Municipio', 'Inspector', 'Observaciones'
    ];

    // Exportar a Excel
    if (format === 'excel') {
        const workbook = new ExcelJS.Workbook();
        const worksheet = workbook.addWorksheet('Reporte de Inspecciones');

        // Agregar logo si está presente (solo para POST)
        let logoBase64 = null;
        if (req.file) {
            logoBase64 = `data:image/${req.file.mimetype.split('/')[1]};base64,${req.file.buffer.toString('base64')}`;
        }

        if (logoBase64) {
            const imageId = workbook.addImage({
                base64: logoBase64.replace(/^data:image\/(png|jpg|jpeg);base64,/, ''),
                extension: req.file.mimetype.split('/')[1]
            });
            worksheet.addImage(imageId, {
                tl: { col: 0, row: 0 },
                ext: { width: 100, height: 50 }
            });
        }

        worksheet.addRow(['Reporte de Inspecciones Vehiculares']);
        worksheet.getRow(logoBase64 ? 2 : 1).font = { bold: true, size: 14 };
        worksheet.getRow(logoBase64 ? 2 : 1).alignment = { horizontal: 'center' };
        worksheet.getRow(logoBase64 ? 2 : 1).height = 20;

        worksheet.addRow([`Rango de fechas: ${fechaInicio} - ${fechaFin}`]);
        worksheet.getRow(logoBase64 ? 3 : 2).font = { italic: true };
        worksheet.getRow(logoBase64 ? 3 : 2).alignment = { horizontal: 'center' };
        worksheet.getRow(logoBase64 ? 3 : 2).height = 15;
        // Título
        const titleRow = 1;
        const titleColStart = logoBase64 ? 2 : 1;
        worksheet.getCell(`${String.fromCharCode(65 + titleColStart - 1)}${titleRow}`).value = 'Reporte de inspecciones vehiculares';
        worksheet.getCell(`${String.fromCharCode(65 + titleColStart - 1)}${titleRow}`).font = { bold: true, size: 14 };
        worksheet.getCell(`${String.fromCharCode(65 + titleColStart - 1)}${titleRow}`).alignment = { horizontal: 'left' };

        // Rango de fechas
        const dateRow = 2;
        worksheet.getCell(`${String.fromCharCode(65 + titleColStart - 1)}${dateRow}`).value = `Rango de fechas: ${fechaInicio} - ${fechaFin}`;
        worksheet.getCell(`${String.fromCharCode(65 + titleColStart - 1)}${dateRow}`).font = { italic: true };
        worksheet.getCell(`${String.fromCharCode(65 + titleColStart - 1)}${dateRow}`).alignment = { horizontal: 'left' };
        worksheet.getRow(dateRow).height = 1

        worksheet.addRow([]);
        worksheet.getRow(logoBase64 ? 4 : 3).height = 5;

        const headerRow = worksheet.addRow(headers);
        headerRow.font = { bold: true };
        headerRow.fill = {
            type: 'pattern',
            pattern: 'solid',
            fgColor: { argb: 'FFCCCCCC' }
        };
        headerRow.alignment = { horizontal: 'center' };
        headerRow.border = {
            top: { style: 'thin' },
            left: { style: 'thin' },
            bottom: { style: 'medium' },
            right: { style: 'thin' }
        };
        worksheet.getRow(logoBase64 ? 5 : 4).height = 25;

        worksheet.columns = [
            { key: 'IdRevistaVehicular', width: 15 },
            { key: 'FechaInspeccion', width: 20 },
            { key: 'IdConsesion', width: 15 },
            { key: 'Tramite', width: 20 },
            { key: 'Concesionario', width: 25 },
            { key: 'Modalidad', width: 15 },
            { key: 'Municipio', width: 20 },
            { key: 'Inspector', width: 20 },
            { key: 'Observaciones', width: 30 },
        ];

        const dataRows = worksheet.addRows(result.data);
        dataRows.forEach((row, index) => {
            const excelRow = worksheet.getRow(logoBase64 ? index + 6 : index + 5);
            excelRow.border = {
                top: { style: 'thin' },
                left: { style: 'thin' },
                bottom: { style: 'thin' },
                right: { style: 'thin' }
            };
            excelRow.alignment = { horizontal: 'left' };
        });

        worksheet.headerFooter.oddFooter = '&LGenerated on &D&RPage &P of &N';

        res.setHeader('Content-Type', 'application/vnd.openxmlformats-officedocument.spreadsheetml.sheet');
        res.setHeader('Content-Disposition', 'attachment; filename=Reporte_Inspecciones.xlsx');
        await workbook.xlsx.write(res);
        //console.log('Excel generado y enviado');
        return res.end();
    }

    // Exportar a PDF
    if (format === 'pdf') {
        const { jsPDF } = require('jspdf');
        const { autoTable } = require('jspdf-autotable');
        const doc = new jsPDF({ orientation: 'landscape' });
        const maxTextLength = 50;

        let logoBase64 = null;
        if (req.file) {
            logoBase64 = `data:image/${req.file.mimetype.split('/')[1]};base64,${req.file.buffer.toString('base64')}`;
        }
        const headerY = 10;
        const logoWidth = 50;
        const logoHeight = 30;

        if (logoBase64) {
            const logoData = logoBase64.replace(/^data:image\/(png|jpg|jpeg);base64,/, '');
            doc.addImage(logoData, req.file.mimetype.split('/')[1].toUpperCase(), 10, headerY, logoWidth, logoHeight);
        }
        // Título
        const textX = doc.internal.pageSize.width / 2 - (logoBase64 ? logoWidth / 2 : 0) - 10;
        doc.setFontSize(16);
        doc.text('Reporte de inspecciones vehiculares', textX, headerY + 5); // Ajuste Y para centrar verticalmente con el logo
        // Rango de fechas
        doc.setFontSize(12);
        doc.text(`Fechas: ${fechaInicio} - ${fechaFin}`, textX, headerY + 15); // Debajo del título, en la misma "línea"

        const tableData = result.data.map(item => [
            item.IdRevistaVehicular,
            item.FechaInspeccion,
            item.IdConsesion,
            item.Tramite,
            item.Concesionario,
            item.Modalidad,
            item.Municipio,
            item.Inspector,
            (item.Observaciones || '').substring(0, maxTextLength) + ((item.Observaciones || '').length > maxTextLength ? '...' : '')
        ]);

        autoTable(doc, {
            head: [headers],
            body: tableData,
            startY: logoBase64 ? 60 : 50,
            margin: { left: 10, right: 10 },
            styles: { fontSize: 10, cellPadding: 2 },
            headStyles: { fillColor: [200, 200, 200], textColor: [0, 0, 0], fontStyle: 'bold' },
            columnStyles: {
                0: { cellWidth: 20 },
                1: { cellWidth: 25 },
                2: { cellWidth: 20 },
                3: { cellWidth: 20 },
                4: { cellWidth: 47 },
                5: { cellWidth: 30 },
                6: { cellWidth: 30 },
                7: { cellWidth: 30 },
                8: { cellWidth: 55 }
            },
            didDrawPage: (data) => {
                doc.setFontSize(10);
                doc.text(`Generado el ${new Date().toLocaleDateString()} - Página ${doc.getNumberOfPages()}`, doc.internal.pageSize.width / 2, doc.internal.pageSize.height - 10, { align: 'center' });
            }
        });

        res.setHeader('Content-Type', 'application/pdf');
        res.setHeader('Content-Disposition', 'attachment; filename=Reporte_Inspecciones.pdf');
        res.send(Buffer.from(doc.output('arraybuffer')));
        //console.log('PDF generado y enviado');
        return;
    }

    // Respuesta JSON por defecto
    //console.log('Respuesta JSON enviada');
    res.json(result);
}
/**
 * Obtiene los detalles de un concesionario por su ID.
 * @async
 * @function obtenerConcesionarioPorId
 * @param {number} idConcesionario - El ID del concesionario.
 * @returns {Promise<Object>} Objeto con `data` (detalles del concesionario) y `returnValue` (código de retorno).
 * @throws {Error} Si falla la ejecución del procedimiento.
 */
async function obtenerConcesionarioPorId(idConcesionario) {
    try {
        const pool = await poolPromise;
        const request = pool.request();
        request.input('idConcesionario', sql.Int, idConcesionario);
        const result = await request.execute('ConcesionarioObtenerPorId');
        let data = result.recordset[0] || null;
        if (data) {
            data.Genero = mapCatalogValue(data.IdGenero, generoMap);
            data.Nacionalidad = mapCatalogValue(data.IdNacionalidad, nacionalidadMap);
            data.TipoPersona = data.TipoPersona === 0 ? 'Física' : data.TipoPersona === 1 ? 'Moral' : data.TipoPersona;
        }
        return {
            data: data,
            returnValue: result.returnValue
        };
    } catch (err) {
        throw new Error(`Error al ejecutar ConcesionarioObtenerPorId: ${err.message}`);
    }
}

/**
 * Obtiene los beneficiarios asociados a un concesionario.
 * @async
 * @function obtenerBeneficiariosPorConcesionario
 * @param {number} idConcesionario - El ID del concesionario.
 * @returns {Promise<Object>} Objeto con `data` (lista de beneficiarios) y `returnValue` (código de retorno).
 * @throws {Error} Si falla la ejecución del procedimiento.
 */
async function obtenerBeneficiariosPorConcesionario(idConcesionario) {
    try {
        const pool = await poolPromise;
        const request = pool.request();
        request.input('idConcesionario', sql.Int, idConcesionario);
        const result = await request.execute('ConcesionarioBeneficiarios');
        return {
            data: result.recordset || null,
            returnValue: result.returnValue
        };
    } catch (err) {
        throw new Error(`Error al ejecutar ConcesionarioBeneficiarios: ${err.message}`);
    }
}

/**
 * Obtiene las direcciones asociadas a un concesionario.
 * @async
 * @function obtenerDireccionesPorConcesionario
 * @param {number} idConcesionario - El ID del concesionario.
 * @returns {Promise<Object>} Objeto con `data` (lista de direcciones) y `returnValue` (código de retorno).
 * @throws {Error} Si falla la ejecución del procedimiento.
 */
async function obtenerDireccionesPorConcesionario(idConcesionario) {
    try {
        const pool = await poolPromise;
        const request = pool.request();
        request.input('idConcesionario', sql.Int, idConcesionario);
        const result = await request.execute('ConcesionarioObtenerDirecciones');
        return {
            data: result.recordset || null,
            returnValue: result.returnValue
        };
    } catch (err) {
        throw new Error(`Error al ejecutar ConcesionarioObtenerDirecciones: ${err.message}`);
    }
}

/**
 * Obtiene las referencias asociadas a un concesionario.
 * @async
 * @function obtenerReferenciasPorConcesionario
 * @param {number} idConcesionario - El ID del concesionario.
 * @returns {Promise<Object>} Objeto con `data` (lista de referencias) y `returnValue` (código de retorno).
 * @throws {Error} Si falla la ejecución del procedimiento.
 */
async function obtenerReferenciasPorConcesionario(idConcesionario) {
    try {
        const pool = await poolPromise;
        const request = pool.request();
        request.input('idConcesionario', sql.Int, idConcesionario);
        const result = await request.execute('ConcesionarioObtenerReferencias');
        return {
            data: result.recordset || null,
            returnValue: result.returnValue
        };
    } catch (err) {
        throw new Error(`Error al ejecutar ConcesionarioObtenerReferencias: ${err.message}`);
    }
}

/**
 * Obtiene los datos del seguro para una concesión.
 * @async
 * @function obtenerSeguroPorConcesion
 * @param {number} idConcesion - El ID de la concesión.
 * @returns {Promise<Object>} Objeto con `data` (detalles del seguro) y `returnValue` (código de retorno).
 * @throws {Error} Si falla la ejecución del procedimiento.
 */
async function obtenerSeguroPorConcesion(idConcesion) {
    try {
        const pool = await poolPromise;
        const request = pool.request();
        request.input('idConcesion', sql.Int, idConcesion);
        const result = await request.execute('AseguradoraObtener');
        return {
            data: result.recordset[0] || null,
            returnValue: result.returnValue
        };
    } catch (err) {
        throw new Error(`Error al ejecutar AseguradoraObtener: ${err.message}`);
    }
}

/**
 * Obtiene los detalles de un vehículo por su ID.
 * @async
 * @function obtenerVehiculoPorId
 * @param {number} idVehiculo - El ID del vehículo.
 * @returns {Promise<Object>} Objeto con `data` (detalles del vehículo) y `returnValue` (código de retorno).
 * @throws {Error} Si falla la ejecución del procedimiento.
 */
async function obtenerVehiculoPorId(idVehiculo) {
    try {
        const pool = await poolVehiclePromise;
        const request = pool.request();
        request.input('idVehiculo', sql.Int, idVehiculo);
        const result = await request.execute('VehiculoObtenerPorId');
        return {
            data: result.recordset[0] || null,
            returnValue: result.returnValue
        };
    } catch (err) {
        throw new Error(`Error al ejecutar VehiculoObtenerPorId: ${err.message}`);
    }
}

/**
 * Obtiene la información completa de una concesión, incluyendo datos relacionados.
 * @async
 * @function obtenerInformacionCompletaPorConcesion
 * @param {number} idConcesion - El ID de la concesión.
 * @returns {Promise<Object>} Objeto con detalles de la concesión, concesionario (información personal, beneficiarios, direcciones, referencias), seguro y vehículo.
 * @throws {Error} Si falla la ejecución de alguna consulta.
 */
async function obtenerInformacionCompletaPorConcesion(idConcesion) {
    try {
        // Obtener datos de la concesión
        const concesionResult = await obtenerConcesionPorId(idConcesion);
        if (!concesionResult.data) {
            return {
                message: 'Concesión no encontrada',
                returnValue: concesionResult.returnValue
            };
        }

        // Convertir IdConcesionarioActual e IdVehiculoActual de string a entero
        const idConcesionarioActual = parseInt(concesionResult.data.IdConcesionarioActual);
        const idVehiculoActual = parseInt(concesionResult.data.IdVehiculoActual);

        if (isNaN(idConcesionarioActual)) {
            throw new Error('IdConcesionarioActual no es un número válido');
        }
        if (isNaN(idVehiculoActual)) {
            throw new Error('IdVehiculoActual no es un número válido');
        }

        // Obtener datos relacionados
        const [concesionario, beneficiarios, direcciones, referencias, seguro, vehiculo] = await Promise.all([
            obtenerConcesionarioPorId(idConcesionarioActual),
            obtenerBeneficiariosPorConcesionario(idConcesionarioActual),
            obtenerDireccionesPorConcesionario(idConcesionarioActual),
            obtenerReferenciasPorConcesionario(idConcesionarioActual),
            obtenerSeguroPorConcesion(idConcesion),
            obtenerVehiculoPorId(idVehiculoActual)
        ]);

        return {
            concesion: {
                data: concesionResult.data,
                returnValue: concesionResult.returnValue
            },
            concesionario: {
                data: concesionario.data,
                returnValue: concesionario.returnValue
            },
            beneficiarios: {
                data: beneficiarios.data,
                returnValue: beneficiarios.returnValue
            },
            direcciones: {
                data: direcciones.data,
                returnValue: direcciones.returnValue
            },
            referencias: {
                data: referencias.data,
                returnValue: referencias.returnValue
            },
            seguro: {
                data: seguro.data,
                returnValue: seguro.returnValue
            },
            vehiculo: {
                data: vehiculo.data,
                returnValue: vehiculo.returnValue
            }
        };
    } catch (err) {
        throw new Error(`Error al obtener información completa: ${err.message}`);
    }
}
/**
 * Obtiene los tipos de trámite disponibles para revistas vehiculares.
 * @async
 * @function obtenerTiposTramite
 * @returns {Promise<Object>} Objeto con los resultados:
 * - `data`: Array de tipos de trámite devueltos por el procedimiento `RV_ObtenerTipoTramite`.
 * - `returnValue`: Valor de retorno del procedimiento almacenado.
 * @throws {Error} Si ocurre un error al ejecutar el procedimiento, con el mensaje "Error al obtener tipos de trámite: [mensaje de error]".
 */
async function obtenerTiposTramite() {
    try {
        const pool = await poolPromise;
        const result = await pool.request().execute('RV_ObtenerTipoTramite');
        return {
            data: result.recordset,
            returnValue: result.returnValue
        };
    } catch (err) {
        throw new Error('Error al obtener tipos de trámite: ' + err.message);
    }
}

/**
 * Inserta una nueva revista vehicular en la base de datos.
 * @async
 * @function insertarRevista
 * @param {Object} data - Datos de la revista vehicular.
 * @param {number} data.idConcesion - ID de la concesión.
 * @param {number} data.idPropietario - ID del propietario.
 * @param {number} data.idTramite - ID del tipo de trámite.
 * @param {number} data.idVehiculo - ID del vehículo.
 * @param {string} data.placa - Placa del vehículo.
 * @param {string} data.propietario - Nombre del propietario.
 * @param {number} data.placaDelanteraVer - Estado de la placa delantera (0 o 1).
 * @param {number} data.placaTraseraVer - Estado de la placa trasera (0 o 1).
 * @param {number} data.calcaVerificacionVer - Estado de la calca de verificación (0 o 1).
 * @param {number} data.calcaTenenciaVer - Estado de la calca de tenencia (0 o 1).
 * @param {number} data.pinturaCarroceriaVer - Estado de la pintura de la carrocería (0 o 1).
 * @param {number} data.estadoLlantasVer - Estado de las llantas (0 o 1).
 * @param {number} data.defensasVer - Estado de las defensas (0, 1 o 2).
 * @param {number} data.vidriosVer - Estado de los vidrios (0, 1 o 2).
 * @param {number} data.limpiadoresVer - Estado de los limpiadores (0, 1 o 2).
 * @param {number} data.espejosVer - Estado de los espejos (0, 1 o 2).
 * @param {number} data.llantaRefaccionVer - Estado de la llanta de refacción (0, 1 o 2).
 * @param {number} data.parabrisasMedallonVer - Estado del parabrisas/medallón (0, 1 o 2).
 * @param {number} data.claxonVer - Estado del claxon (0 o 1).
 * @param {number} data.luzBajaVer - Estado de las luces bajas (0 o 1).
 * @param {number} data.luzAltaVer - Estado de las luces altas (0 o 1).
 * @param {number} data.cuartosVer - Estado de los cuartos (0 o 1).
 * @param {number} data.direccionalesVer - Estado de las direccionales (0 o 1).
 * @param {number} data.intermitentesVer - Estado de las intermitentes (0 o 1).
 * @param {number} data.stopVer - Estado de las luces de freno (0 o 1).
 * @param {number} data.timbreVer - Estado del timbre (0 o 1).
 * @param {number} data.estinguidorVer - Estado del extintor (0, 1 o 2).
 * @param {number} data.herramientasVer - Estado de las herramientas (0 o 1).
 * @param {number} data.sistemaFrenadoVer - Estado del sistema de frenos (0 o 1).
 * @param {number} data.sistemaDireccionVer - Estado del sistema de dirección (0 o 1).
 * @param {number} data.sistemaSuspensionVer - Estado del sistema de suspensión (0 o 1).
 * @param {number} data.interioresVer - Estado de los interiores (0 o 1).
 * @param {number} data.botiquinVer - Estado del botiquín (0 o 1).
 * @param {number} data.cinturonSeguridadVer - Estado del cinturón de seguridad (0 o 1).
 * @param {string} [data.observaciones] - Observaciones de la inspección.
 * @param {number} data.aprobado - Estado de aprobación (0 o 1).
 * @param {number} data.imagenCromaticaVer - Estado de la imagen cromática (0 o 1).
 * @param {string} [data.folio] - Folio de la revista (opcional, por defecto '').
 * @param {number} data.IdUser - ID del usuario que registra la revista.
 * @param {string} [data.Inspector] - Nombre del inspector.
 * @param {number} data.modeloId - ID del modelo del vehículo. Rango de años del modelo.
 * @param {number} data.tipoId - ID del tipo de vehículo. Tipo de vehículo.
 * @param {number} data.capacidadId - ID de la capacidad de pasajeros. Capacidad de pasajeros.
 * @param {number} data.tipoBolsa - Tipo de bolsas de aire (0, 1 o 2). 0=No tiene, 1=Frontales, 2=Frontales y Laterales.
 * @param {number} data.tieneAire - Estado del aire acondicionado (0 o 1).
 * @param {number} data.frenoId - ID del tipo de freno. Tipo de freno.
 * @param {number} data.cinturonId - ID de los cinturones de seguridad. Cantidad de cinturones.
 * @param {number} data.tapiceriaId - ID de la tapicería. Material de la tapicería.
 * @param {number} data.puntuacion - Puntuación del vehículo.
 * @param {number} data.clasificacionId - ID de la clasificación. Clasificación del vehículo (e.g., 'esencial', 'selecto', 'prime').
 * @returns {Promise<Object>} Objeto con el ID de la revista insertada: - `idRV`: ID de la revista vehicular generada.
 * @throws {Error} Si ocurre un error al ejecutar el procedimiento `RV_InsertarRevistaPuntuacion`, con el mensaje "Error al insertar la inspección: [mensaje de error]".
 */
async function insertarRevista(data) {
    try {
        const pool = await poolPromise;
        const request = pool.request();

        // Mapear los datos a los parámetros del procedimiento almacenado
        request.input('idConcesion', sql.Int, parseInt(data.idConcesion));
        request.input('idPropietario', sql.Int, parseInt(data.idPropietario));
        request.input('idTramite', sql.Int, parseInt(data.idTramite));
        request.input('idVehiculo', sql.Int, parseInt(data.idVehiculo));
        request.input('idEstatus', sql.Int, 1);
        request.input('placa', sql.NVarChar(20), data.placa);
        request.input('propietario', sql.NVarChar(150), data.propietario);
        request.input('placaDelanteraVer', sql.Bit, parseInt(data.placaDelanteraVer));
        request.input('placaTraseraVer', sql.Bit, parseInt(data.placaTraseraVer));
        request.input('calcaVerificacionVer', sql.Bit, parseInt(data.calcaVerificacionVer));
        request.input('calcaTenenciaVer', sql.Bit, parseInt(data.calcaTenenciaVer));
        request.input('pinturaCarroceriaVer', sql.Bit, parseInt(data.pinturaCarroceriaVer));
        request.input('estadoLlantasVer', sql.Bit, parseInt(data.estadoLlantasVer));
        request.input('defensasVer', sql.TinyInt, parseInt(data.defensasVer));
        request.input('vidriosVer', sql.TinyInt, parseInt(data.vidriosVer));
        request.input('limpiadoresVer', sql.TinyInt, parseInt(data.limpiadoresVer));
        request.input('espejosVer', sql.TinyInt, parseInt(data.espejosVer));
        request.input('llantaRefaccionVer', sql.TinyInt, parseInt(data.llantaRefaccionVer));
        request.input('parabrisasMedallonVer', sql.TinyInt, parseInt(data.parabrisasMedallonVer));
        request.input('claxonVer', sql.Bit, parseInt(data.claxonVer));
        request.input('luzBajaVer', sql.Bit, parseInt(data.luzBajaVer));
        request.input('luzAltaVer', sql.Bit, parseInt(data.luzAltaVer));
        request.input('cuartosVer', sql.Bit, parseInt(data.cuartosVer));
        request.input('direccionalesVer', sql.Bit, parseInt(data.direccionalesVer));
        request.input('intermitentesVer', sql.Bit, parseInt(data.intermitentesVer));
        request.input('stopVer', sql.Bit, parseInt(data.stopVer));
        request.input('timbreVer', sql.Bit, parseInt(data.timbreVer));
        request.input('estinguidorVer', sql.TinyInt, parseInt(data.estinguidorVer));
        request.input('herramientasVer', sql.Bit, parseInt(data.herramientasVer));
        request.input('sistemaFrenadoVer', sql.Bit, parseInt(data.sistemaFrenadoVer));
        request.input('sistemaDireccionVer', sql.Bit, parseInt(data.sistemaDireccionVer));
        request.input('sistemaSuspensionVer', sql.Bit, parseInt(data.sistemaSuspensionVer));
        request.input('interioresVer', sql.Bit, parseInt(data.interioresVer));
        request.input('botiquinVer', sql.Bit, parseInt(data.botiquinVer));
        request.input('cinturonSeguridadVer', sql.Bit, parseInt(data.cinturonSeguridadVer));
        request.input('observaciones', sql.NVarChar(500), data.observaciones || '');
        request.input('aprobado', sql.Bit, parseInt(data.aprobado));
        request.input('imagenCromaticaVer', sql.Bit, parseInt(data.imagenCromaticaVer));
        request.input('folio', sql.NVarChar(12), data.folio || '');
        request.input('IdUser', sql.Int, parseInt(data.IdUser));
        request.input('Inspector', sql.NVarChar(200), data.Inspector || '');
        // Nuevos parámetros para puntuación
        request.input('ModeloId', sql.TinyInt, parseInt(data.modeloId));
        request.input('TipoId', sql.TinyInt, parseInt(data.tipoId));
        request.input('CapacidadId', sql.TinyInt, parseInt(data.capacidadId));
        request.input('TipoBolsa', sql.Int, parseInt(data.tipoBolsa));
        request.input('TieneAire', sql.Bit, parseInt(data.tieneAire));
        request.input('FrenoId', sql.TinyInt, parseInt(data.frenoId));
        request.input('CinturonId', sql.TinyInt, parseInt(data.cinturonId));
        request.input('TapiceriaId', sql.TinyInt, parseInt(data.tapiceriaId));
        request.input('Puntuacion', sql.Int, parseInt(data.puntuacion));
        request.input('ClasificacionId', sql.TinyInt, parseInt(data.clasificacionId));

        const result = await request.execute('RV_InsertarRevistaPuntuacion');
        return { idRV: result.recordset[0][''] };
    } catch (err) {
        throw new Error('Error al insertar la inspección: ' + err.message);
    }
}

/**
 * Guarda una imagen asociada a una inspección vehicular usando el procedimiento RV_InsertaImagenRevista.
 * @param {number} idRV - ID de la inspección vehicular.
 * @param {number} tipoImagen - Tipo de imagen (1-6).
 * @param {Object} imagen - Objeto con data (buffer), mimetype y name.
 * @returns {Object} - Resultado con success y idImagen.
 */
async function guardarImagenRevista(idRV, tipoImagen, imagen) {
    try {
        const pool = await poolPromise;
        const imagenBuffer = imagen.data; // Buffer de la imagen

        const result = await pool.request()
            .input('idRevistaVehicular', sql.BigInt, idRV)
            .input('imagen', sql.Image, imagenBuffer)
            .input('tipoImagen', sql.Int, parseInt(tipoImagen))
            .execute('RV_InsertaImagenRevista');

        return {
            success: true,
            idImagen: result.recordset[0]?.[0] // SCOPE_IDENTITY() devuelve el ID
        };
    } catch (err) {
        throw new Error('Error al guardar la imagen: ' + err.message);
    }
}

/**
 * Obtiene las imágenes asociadas a una inspección vehicular.
 * @param {number} idRV - ID de la inspección vehicular.
 * @param {number} [tipoImagen] - Tipo de imagen (opcional).
 * @returns {Object} - Resultado con data (imágenes) y returnValue.
 */
async function obtenerImagenesRevista(idRV, tipoImagen) {
    try {
        const pool = await poolPromise;
        let imagenes = [];

        if (tipoImagen) {
            // Obtener una imagen específica
            const request = pool.request()
                .input('idRevistaVehicular', sql.BigInt, idRV)
                .input('idTipoImagen', sql.Int, parseInt(tipoImagen));
            const result = await request.execute('RV_ObtenerImagenRV');
            imagenes = result.recordset;
        } else {
            // Obtener todos los tipos de imagen
            const tiposImagen = await this.obtenerTiposImagen();
            // Iterar sobre cada tipo de imagen
            for (const tipo of tiposImagen.data) {
                const request = pool.request()
                    .input('idRevistaVehicular', sql.BigInt, idRV)
                    .input('idTipoImagen', sql.Int, tipo.IdTipoImagen); // Asumiendo que el campo es IdTipoImagen
                const result = await request.execute('RV_ObtenerImagenRV');
                if (result.recordset.length > 0) {
                    imagenes = imagenes.concat(result.recordset);
                }
            }
        }

        // Convertir imágenes binarias a base64
        const mappedImagenes = imagenes.map(img => ({
            IdImagen: img.IdImagenRevistaVehicular,
            IdRevistaVehicular: img.IdRevistaVehicular,
            TipoImagen: img.TipoImagen,
            ImagenBase64: img.Imagen ? Buffer.from(img.Imagen, 'binary').toString('base64') : null,
            Ruta: img.Ruta || null // Para compatibilidad futura
        }));

        return {
            data: mappedImagenes,
            returnValue: imagenes.length > 0 ? 0 : -1
        };
    } catch (err) {
        throw new Error('Error al obtener las imágenes: ' + err.message);
    }
}

/**
 * Elimina una imagen asociada a una inspección vehicular usando el procedimiento RV_EliminarImagenRevistaVehicular.
 * @param {number} idImagen - ID de la imagen a eliminar.
 * @returns {Object} - Resultado con success.
 */
async function eliminarImagenRevista(idImagen) {
    try {
        const pool = await poolPromise;
        const result = await pool.request()
            .input('IdImagenRevistaVehicular', sql.BigInt, idImagen)
            .execute('RV_EliminarImagenRevistaVehicular');

        if (result.rowsAffected[0] === 0) {
            throw new Error('Imagen no encontrada');
        }

        return { success: true };
    } catch (err) {
        throw new Error('Error al eliminar la imagen: ' + err.message);
    }
}
/**
 * Obtiene los detalles de una inspección vehicular por su ID consultando directamente las tablas.
 * @param {number} idRV - ID de la inspección vehicular.
 * @returns {Object} - Resultado con data (detalles de la inspección) y returnValue.
 */
async function obtenerRevistaPorId(idRV) {
    try {
        const pool = await poolPromise;
        const result = await pool.request()
            .input('IdRevistaVehicular', sql.BigInt, idRV)
            .execute('dbo.SP_ObtenerRevistaPuntuacionPorId');

        if (result.recordset.length === 0) {
            return { data: null, returnValue: 0 };
        }

        return {
            data: result.recordset[0],
            returnValue: 1
        };
    } catch (err) {
        throw new Error('Error al obtener la inspección: ' + err.message);
    }
}
/**
 * Obtiene los tipos de imagen disponibles para revistas vehiculares.
 * @async
 * @function obtenerTiposImagen
 * @returns {Promise<Object>} Objeto con los resultados:
 * - `data`: Array de tipos de imagen devueltos por el procedimiento `RV_ObtenerTipoImagen`.
 * - `returnValue`: Valor de retorno del procedimiento almacenado.
 * @throws {Error} Si ocurre un error al ejecutar el procedimiento, con el mensaje "Error al obtener tipos de imagen: [mensaje de error]".
 */
async function obtenerTiposImagen() {
    try {
        const pool = await poolPromise;
        const result = await pool.request().execute('RV_ObtenerTipoImagen');
        return {
            data: result.recordset,
            returnValue: result.returnValue
        };
    } catch (err) {
        throw new Error('Error al obtener tipos de imagen: ' + err.message);
    }
}
/**
 * Obtiene todos los datos relacionados con las características de vehículos.
 * @async
 * @function obtenerDatosVehiculo
 * @returns {Promise<Object>} Objeto con los resultados:
 * - `data`: Array de resultados devueltos por el procedimiento `VehiculoObtenerDatosPuntuacion`.
 * - `returnValue`: Valor de retorno del procedimiento almacenado.
 * @throws {Error} Si ocurre un error al ejecutar el procedimiento, con el mensaje "Error al obtener datos de vehículos: [mensaje de error]".
 */
async function obtenerDatosVehiculo() {
    try {
        const pool = await poolVehiclePromise;
        const result = await pool.request().execute('dbo.VehiculoObtenerDatosPuntuacion');
        const transformedData = {
            CapacidadPasajeros: result.recordsets[0],
            CinturonesSeguridad: result.recordsets[1],
            ModeloVehiculo: result.recordsets[2],
            TapiceriaAsientos: result.recordsets[3],
            TiposFreno: result.recordsets[4],
            TipoVehiculo: result.recordsets[5],
            Clasificacion: result.recordsets[6]
        };

        return {
            data: transformedData,
            returnValue: result.returnValue
        };
    } catch (err) {
        throw new Error('Error al obtener datos de vehículos: ' + err.message);
    }
}
/**
 * Obtiene los detalles del vehículo y la aseguradora para una concesión y vehículo específicos.
 * @async
 * @function obtenerVehiculoYAseguradora
 * @param {number} idConcesion - El ID de la concesión.
 * @param {number} idVehiculo - El ID del vehículo.
 * @returns {Promise<Object>} Objeto con `data` (vehículo y aseguradora) y `returnValue`.
 * @throws {Error} Si falla la consulta o los procedimientos.
 */
async function obtenerVehiculoYAseguradora(idConcesion, idVehiculo) {
    try {
        // Obtener datos del vehículo
        const vehiculoResult = await obtenerVehiculoPorId(idVehiculo);
        if (!vehiculoResult.data) {
            return {
                message: 'Vehículo no encontrado',
                returnValue: vehiculoResult.returnValue
            };
        }

        // Obtener datos de la aseguradora
        const aseguradoraResult = await obtenerSeguroPorConcesion(idConcesion);
        if (!aseguradoraResult.data) {
            return {
                message: 'Aseguradora no encontrada',
                returnValue: aseguradoraResult.returnValue
            };
        }

        return {
            data: {
                vehiculo: vehiculoResult.data,
                aseguradora: aseguradoraResult.data
            },
            returnValue: 0
        };
    } catch (err) {
        throw new Error(`Error al obtener vehículo y aseguradora: ${err.message}`);
    }
}
/**
 * Modifica los datos del vehículo y la aseguradora para una concesión específica.
 * @async
 * @function modificarVehiculoYAseguradora
 * @param {Object} vehiculoData - Datos del vehículo para emular CV_ModificarVehiculo.
 * @param {Object} seguroData - Datos de la aseguradora para el procedimiento AseguradoraInsertar.
 * @param {Object} userData - Datos del usuario (idUsuario, idPerfil, idSmartCard, idDelegacion).
 * @returns {Promise<Object>} Objeto con `idVehiculo` (ID del vehículo modificado) y `returnValue`.
 * @throws {Error} Si falla la ejecución de las consultas o procedimientos.
 */
async function modificarVehiculoYAseguradora(vehiculoData, seguroData) {
    try {
        // 🔄 Transformar nombres del frontend al formato que espera el backend
        const vehiculo = {
            Anio: parseInt(vehiculoData.Modelo) || 0,
            NumeroPasajeros: parseInt(vehiculoData.NumeroPasajeros) || 0,
            Capacidad: vehiculoData.Capacidad || "",
            Cilindros: parseInt(vehiculoData.Cilindros) || 0,
            Clase: vehiculoData.Clase || "",
            ClaveVehicular: vehiculoData.ClaveVehicular || "",
            Color: vehiculoData.Color || "",
            Combustible: vehiculoData.Combustible || "",
            servicio: vehiculoData.servicio || "",
            IdVersion: parseInt(vehiculoData.IdVersion) || 0,
            Marca: vehiculoData.Marca || "",
            NRPV: vehiculoData.NRPV || "",
            NumeroMotor: vehiculoData.NumeroMotor || "",
            NumeroPuertas: parseInt(vehiculoData.NumeroPuertas) || 0,
            NumeroSerie: vehiculoData.NumeroSerie || "",
            Origen: vehiculoData.Origen || "",
            PlacaAnterior: vehiculoData.PlacaAnterior || "",
            PlacaAsignada: vehiculoData.PlacaAsignada || "",
            RFV: vehiculoData.RFV || "",
            Submarca: vehiculoData.Submarca || "",
            Tipo: vehiculoData.Tipo || "",
            Uso: vehiculoData.Uso || "",
            Version: vehiculoData.Version || "",
            IdTipoPlaca: parseInt(vehiculoData.IdTipoPlaca) || 0,
            NumeroToneladas: vehiculoData.NumeroToneladas || "",
            idPropietario: parseInt(vehiculoData.IdPropietario) || 0
        };

        const poolVehicle = await poolVehiclePromise;
        const vehicleRequest = poolVehicle.request();

        // Enviar los campos esperados por el SP
        vehicleRequest.input('Anio', sql.Int, vehiculo.Anio);
        vehicleRequest.input('NumeroPasajeros', sql.Int, vehiculo.NumeroPasajeros);
        vehicleRequest.input('Capacidad', sql.VarChar(15), vehiculo.Capacidad);
        vehicleRequest.input('Cilindros', sql.Int, vehiculo.Cilindros);
        vehicleRequest.input('Clase', sql.VarChar(50), vehiculo.Clase);
        vehicleRequest.input('ClaveVehicular', sql.VarChar(50), vehiculo.ClaveVehicular);
        vehicleRequest.input('Color', sql.VarChar(50), vehiculo.Color);
        vehicleRequest.input('Combustible', sql.VarChar(50), vehiculo.Combustible);
        vehicleRequest.input('servicio', sql.VarChar(100), vehiculo.servicio);
        vehicleRequest.input('IdVersion', sql.Int, vehiculo.IdVersion);
        vehicleRequest.input('Marca', sql.VarChar(50), vehiculo.Marca);
        vehicleRequest.input('NRPV', sql.VarChar(20), vehiculo.NRPV);
        vehicleRequest.input('NumeroMotor', sql.VarChar(50), vehiculo.NumeroMotor);
        vehicleRequest.input('NumeroPuertas', sql.Int, vehiculo.NumeroPuertas);
        vehicleRequest.input('NumeroSerie', sql.VarChar(50), vehiculo.NumeroSerie);
        vehicleRequest.input('Origen', sql.VarChar(50), vehiculo.Origen);
        vehicleRequest.input('PlacaAnterior', sql.VarChar(20), vehiculo.PlacaAnterior);
        vehicleRequest.input('PlacaAsignada', sql.VarChar(20), vehiculo.PlacaAsignada);
        vehicleRequest.input('RFV', sql.VarChar(50), vehiculo.RFV);
        vehicleRequest.input('Submarca', sql.VarChar(50), vehiculo.Submarca);
        vehicleRequest.input('Tipo', sql.VarChar(50), vehiculo.Tipo);
        vehicleRequest.input('Uso', sql.VarChar(50), vehiculo.Uso);
        vehicleRequest.input('Version', sql.VarChar(50), vehiculo.Version);
        vehicleRequest.input('IdTipoPlaca', sql.Int, vehiculo.IdTipoPlaca);
        vehicleRequest.input('NumeroToneladas', sql.VarChar(10), vehiculo.NumeroToneladas);
        vehicleRequest.input('idPropietario', sql.Int, vehiculo.idPropietario);

        const vehicleResult = await vehicleRequest.execute('CV_ModificarVehiculo');
        const idVehiculo = vehicleResult.recordset[0]?.['IdVehiculo'] || 0;

        // 👮 Modificar o insertar aseguradora
        const pool = await poolPromise;
        const insuranceRequest = pool.request();
        insuranceRequest.input('idConcesion', sql.Int, seguroData.idConcesion);
        insuranceRequest.input('nombre', sql.VarChar(150), seguroData.nombre);
        insuranceRequest.input('numeroPoliza', sql.VarChar(50), seguroData.numeroPoliza);
        insuranceRequest.input('fechaExp', sql.Date, seguroData.fechaExp);
        insuranceRequest.input('fechaVence', sql.Date, seguroData.fechaVence);
        insuranceRequest.input('folioPago', sql.VarChar(50), seguroData.folioPago);
        insuranceRequest.input('observaciones', sql.VarChar(5000), seguroData.observaciones);
        insuranceRequest.input('idUsuario', sql.Int, seguroData.idUsuario || 0);
        insuranceRequest.input('idPerfil', sql.Int, seguroData.idPerfil || 0);
        insuranceRequest.input('idSmartCard', sql.Int, seguroData.idSmartCard || 0);
        insuranceRequest.input('idDelegacion', sql.TinyInt, seguroData.idDelegacion || 0);

        await insuranceRequest.execute('AseguradoraInsertar');

        return {
            idVehiculo,
            returnValue: 0
        };
    } catch (err) {
        console.error('🔥 Error detallado:', {
            message: err.message,
            stack: err.stack,
            sqlError: err.originalError?.info?.message,
            params: {
                vehiculo: vehiculoData,
                seguro: seguroData
            }
        });
        throw new Error(`Error al modificar vehículo y aseguradora: ${err.message}`);
    }
}


/**
 * Obtiene la lista de clases de vehículos.
 * @async
 * @function obtenerClasesVehiculo
 * @returns {Promise<Object>} Objeto con `data` (lista de clases) y `returnValue`.
 * @throws {Error} Si falla la ejecución del procedimiento.
 */
async function obtenerClasesVehiculo() {
    try {
        const poolVehicle = await poolVehiclePromise;
        const request = poolVehicle.request();
        const result = await request.execute('CV_ObtenerClases');
        return {
            data: result.recordset,
            returnValue: result.returnValue
        };
    } catch (err) {
        throw new Error(`Error al ejecutar CV_ObtenerClases: ${err.message}`);
    }
}

/**
 * Obtiene la lista de tipos de vehículos.
 * @async
 * @function obtenerTiposVehiculo
 * @returns {Promise<Object>} Objeto con `data` (lista de tipos) y `returnValue`.
 * @throws {Error} Si falla la ejecución del procedimiento.
 */
async function obtenerTiposVehiculo() {
    try {
        const poolVehicle = await poolVehiclePromise;
        const request = poolVehicle.request();
        const result = await request.execute('CV_ObtenerTipoVehiculo');
        return {
            data: result.recordset,
            returnValue: result.returnValue
        };
    } catch (err) {
        throw new Error(`Error al ejecutar CV_ObtenerTipoVehiculo: ${err.message}`);
    }
}

/**
 * Obtiene la lista de categorías de vehículos por ID de clase.
 * @async
 * @param {number} idClase - ID de la clase del vehículo.
 * @returns {Promise<Object>} Objeto con `data` (lista de categorías) y `returnValue`.
 * @throws {Error} Si falla la ejecución del procedimiento.
 */
async function obtenerCategoriasVehiculo(idClase) {
    try {
        const poolVehicle = await poolVehiclePromise;
        const request = poolVehicle.request();
        request.input('IdClase', sql.Int, idClase);
        const result = await request.execute('CV_ObtenerCategoriaVehiculo');
        return {
            data: result.recordset,
            returnValue: result.returnValue
        };
    } catch (err) {
        throw new Error(`Error al ejecutar CV_ObtenerCategoriaVehiculo: ${err.message}`);
    }
}

/**
 * Obtiene la lista de marcas de vehículos por clave de categoría.
 * @async
 * @function obtenerMarcasVehiculo
 * @param {string} claveCategoria - Clave de la categoría del vehículo.
 * @returns {Promise<Object>} Objeto con `data` (lista de marcas) y `returnValue`.
 * @throws {Error} Si falla la ejecución del procedimiento.
 */
async function obtenerMarcasVehiculo(claveCategoria) {
    try {
        const poolVehicle = await poolVehiclePromise;
        const request = poolVehicle.request();
        request.input('ClaveCategoria', sql.NVarChar, claveCategoria);
        const result = await request.execute('CV_ObtenerMarcasVehiculo');
        return {
            data: result.recordset,
            returnValue: result.returnValue
        };
    } catch (err) {
        throw new Error(`Error al ejecutar CV_ObtenerMarcasVehiculo: ${err.message}`);
    }
}

/**
 * Obtiene la lista de submarcas por marca y categoría.
 * @async
 * @function obtenerSubmarcasPorMarcaCategoria
 * @param {number} idMarca - ID de la marca del vehículo.
 * @param {number} idCategoria - ID de la categoría del vehículo.
 * @returns {Promise<Object>} Objeto con `data` (lista de submarcas) y `returnValue`.
 * @throws {Error} Si falla la ejecución del procedimiento.
 */
async function obtenerSubmarcasPorMarcaCategoria(idMarca, idCategoria) {
    try {
        const poolVehicle = await poolVehiclePromise;
        const request = poolVehicle.request();
        request.input('IdMarca', sql.Int, idMarca);
        request.input('IdCategoria', sql.Int, idCategoria);
        const result = await request.execute('CV_ObtenerSubmarcaPorMarcaCategoria');
        return {
            data: result.recordset,
            returnValue: result.returnValue
        };
    } catch (err) {
        throw new Error(`Error al ejecutar CV_ObtenerSubmarcaPorMarcaCategoria: ${err.message}`);
    }
}

/**
 * Obtiene la lista de versiones por clase y submarca.
 * @async
 * @function obtenerVersionesPorClaseSubmarca
 * @param {number} idClase - ID de la clase del vehículo.
 * @param {number} idSubMarca - ID de la submarca del vehículo.
 * @returns {Promise<Object>} Objeto con `data` (lista de versiones) y `returnValue`.
 * @throws {Error} Si falla la ejecución del procedimiento.
 */
async function obtenerVersionesPorClaseSubmarca(idClase, idSubMarca) {
    try {
        const poolVehicle = await poolVehiclePromise;
        const request = poolVehicle.request();
        request.input('idClase', sql.Int, idClase);
        request.input('idSubMarca', sql.Int, idSubMarca);
        const result = await request.execute('CV_ObtenerVersionPorClaseSubmarca');
        return {
            data: result.recordset,
            returnValue: result.returnValue
        };
    } catch (err) {
        throw new Error(`Error al ejecutar CV_ObtenerVersionPorClaseSubmarca: ${err.message}`);
    }
}
/**
 * Busca revistas vehiculares según criterios específicos, usando procedimientos almacenados.
 * @async
 * @function buscarRevistasVehiculares
 * @param {number} [noConcesion] - Número de concesión para filtrar revistas (opcional).
 * @param {string} [placa] - Placa del vehículo para filtrar revistas (opcional).
 * @param {number} [estatus] - ID del estatus de la revista (opcional, null si no se filtra por estatus).
 * @param {string|Date} [fechaInicio] - Fecha de inicio para filtrar inspecciones (formato 'YYYY-MM-DD', opcional, por defecto '2000-01-01').
 * @param {string|Date} [fechaFin] - Fecha de fin para filtrar inspecciones (formato 'YYYY-MM-DD', opcional, por defecto fecha actual).
 * @param {number} [page=1] - Número de página para paginación.
 * @param {number} [pageSize=10] - Cantidad de registros por página.
 * @returns {Promise<Object>} Objeto con los resultados de la búsqueda:
 * - `data`: Array de revistas vehiculares con sus detalles y el campo `Estatus` enriquecido (mapeado desde `IdEstatus`).
 * - `totalRecords`: Número total de registros devueltos.
 * - `page`: Página actual.
 * - `pageSize`: Tamaño de la página.
 * - `returnValue`: Valor de retorno (0 para éxito).
 * @throws {Error} Si ocurre un error al ejecutar el procedimiento almacenado, con el mensaje "Error al buscar revistas vehiculares: [mensaje de error]".
 */
async function buscarRevistasVehiculares(noConcesion, placa, estatus, fechaInicio, fechaFin, page = 1, pageSize = 10) {
    try {
        const pool = await poolPromise;
        const request = pool.request();

        let procedure = '';
        let params = {};

        // Determinar el procedimiento base
        if (noConcesion) {
            procedure = 'RV_ObtenerListaRevistaPorConcesion';
            request.input('numeroConcesion', sql.Int, noConcesion);
        } else if (placa) {
            procedure = 'RV_ObtenerListaRevistaPorPlaca';
            request.input('placa', sql.NVarChar(15), placa);
        } else {
            procedure = 'RV_ObtenerListaRevista';
        }

        // Configurar parámetros comunes
        request.input('objetosPorPagina', sql.Int, pageSize);
        request.input('pagina', sql.Int, page);
        request.input('estatus', sql.Int, estatus || null);
        request.input('fechaInspeccionInicio', sql.DateTime, fechaInicio || '2000-01-01 00:00:00.000');
        request.input('fechaInspeccionFin', sql.DateTime, fechaFin || new Date());

        // Ejecutar el procedimiento
        const result = await request.execute(procedure);
        const tiposTramiteResult = await obtenerTiposTramite();
        const tramiteMap = new Map(tiposTramiteResult.data.map(item => [item.IdTramite, item.Tramite]));
        // Filtrar por placa si se proporcionó y se usó RV_ObtenerListaRevistaPorConcesion
        let filteredData = result.recordset;
        if (noConcesion && placa) {
            filteredData = result.recordset.filter(item => item.Placa === placa);
        }
        const enrichedData = filteredData.map(item => {
            return {
                ...item,
                Estatus: revistaEstatusMap.get(item.IdEstatus) || 'Desconocido',
                Tramite: tramiteMap.get(item.IdTramite) || 'Desconocido'
            };
        });

        return {
            data: enrichedData,
            totalRecords: enrichedData.length,
            page: page,
            pageSize: pageSize,
            returnValue: 0
        };
    } catch (err) {
        throw new Error(`Error al buscar revistas vehiculares: ${err.message}`);
    }
}
/**
 * Registra la impresión de una revista vehicular.
 * @param {number} idRV - ID de la inspección vehicular.
 * @param {number} idUsuario - ID del usuario que registra la impresión.
 * @param {string} folio - Folio de la revista (opcional, por defecto '').
 * @returns {Object} - Resultado con success.
 */
async function imprimirRevista(idRV, idUsuario, folio = '') {
    try {
        const pool = await poolPromise;
        const request = pool.request()
            .input('idRevistaVehicular', sql.BigInt, idRV)
            .input('idUsuario', sql.Int, idUsuario)
            .input('folio', sql.NVarChar(20), folio);

        await request.query(`
            INSERT INTO [${process.env.DB_NAME}].[RevistaVehicular].[Historial]
                ([IdRevistaVehicular], [IdOperacion], [IdUsuario], [Fecha])
            VALUES
                (@idRevistaVehicular, 2, @idUsuario, GETDATE())
        `);

        await request.query(`
            UPDATE [${process.env.DB_NAME}].[dbo].[RevistaVehicular]
            SET IdEstatus = 2, Folio = @folio
            WHERE IdRevistaVehicular = @idRevistaVehicular
        `);

        return { success: true };
    } catch (err) {
        throw new Error(err.message);
    }
}

module.exports = {
    obtenerInformacionCompletaPorConcesion,
    obtenerConcesionPorId,
    obtenerConcesionPorFolio,
    obtenerConcesionPorFolioPlaca,
    obtenerConcesionarioPorId,
    obtenerConcesionariosPorNombre,
    obtenerConcesionesPorConcesionario,
    obtenerReporteInspecciones,
    obtenerVehiculosPorPlacaNumSerie,
    obtenerBeneficiariosPorConcesionario,
    obtenerDireccionesPorConcesionario,
    obtenerReferenciasPorConcesionario,
    obtenerSeguroPorConcesion,
    obtenerVehiculoPorId,
    obtenerTiposTramite,
    insertarRevista,
    guardarImagenRevista,
    obtenerImagenesRevista,
    eliminarImagenRevista,
    obtenerRevistaPorId,
    obtenerTiposImagen,
    obtenerDatosVehiculo,
    obtenerVehiculoYAseguradora,
    generarReporte,
    modificarVehiculoYAseguradora,
    obtenerClasesVehiculo,
    obtenerTiposVehiculo,
    obtenerCategoriasVehiculo,
    obtenerMarcasVehiculo,
    obtenerSubmarcasPorMarcaCategoria,
    obtenerVersionesPorClaseSubmarca,
    buscarRevistasVehiculares,
    imprimirRevista
};<|MERGE_RESOLUTION|>--- conflicted
+++ resolved
@@ -248,14 +248,15 @@
             throw new Error('El idConcesionario debe ser un número entero válido');
         }
 
+        // Validar que idConcesionario sea un número válido
+        if (isNaN(idConcesionario) || !Number.isInteger(Number(idConcesionario))) {
+            throw new Error('El idConcesionario debe ser un número entero válido');
+        }
+
         const pool = await poolPromise;
         const request = pool.request();
         request.input('idConcesionario', sql.Int, idConcesionario);
         const result = await request.execute('ConcesionObtenerPorConcesionario');
-<<<<<<< HEAD
-=======
-
->>>>>>> c33ddbf9
         // Caso 1: Hay concesiones asociadas
         if (result.recordset.length > 0) {
             const data = result.recordset.map(item => ({
@@ -269,13 +270,8 @@
                 returnValue: result.returnValue
             };
         }
-<<<<<<< HEAD
         // Caso 2: No hay concesiones, verificar si el concesionario existe
 
-=======
-
-        // Caso 2: No hay concesiones, verificar si el concesionario existe
->>>>>>> c33ddbf9
         const concesionario = await obtenerConcesionarioPorId(idConcesionario);
         if (!concesionario.data) {
             return {
@@ -283,10 +279,6 @@
                 message: 'Concesionario no encontrado'
             };
         }
-<<<<<<< HEAD
-=======
-
->>>>>>> c33ddbf9
         // Obtener datos relacionados del concesionario
         const [beneficiarios, direcciones, referencias] = await Promise.all([
             obtenerBeneficiariosPorConcesionario(idConcesionario),
@@ -455,11 +447,7 @@
  */
 async function generarReporte(req, res) {
     const { fechaInicio, fechaFin, page = '1', format, allPages = 'false' } = req.query;
-<<<<<<< HEAD
-    console.log("recine", req.query)
-=======
-    //console.log("recine",req.query)
->>>>>>> c33ddbf9
+    console.log("recine",req.query)
     // console.log('Parámetros recibidos:', { fechaInicio, fechaFin, page, format, allPages });
 
     // Permitir fechas en formato DD/MM/YYYY o YYYY-MM-DD
